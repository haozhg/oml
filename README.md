# osysid
<<<<<<< HEAD
A python package for efficient data-driven online model learning (system identification) and control
=======
A python package for efficient adaptive online linear/nonlinear model learning (system identification) and control
>>>>>>> afe07e4b

To get started,
```
pip install osysid --upgrade
```
This python package is based on the online dynamic mode decomposition algorithm, which is also available as a python package `pip install odmd`, see [here](https://github.com/haozhg/odmd).

## Showcase: Lorenz system control
[Lorenz system](https://en.wikipedia.org/wiki/Lorenz_system) is one of the most classical nonlinear dynamical systems. Here we show how the proposed algorithm can be used to controll that. For more details, see [demo](https://github.com/haozhg/osysid/tree/master/demo).

### No control
If there is no control, we can see the mysterious butterfly trajectory. It starts close to the bottom plane and enters into the butterfly wing region, then oscillates there.

<p align="center">
  <img src="assets/lorenz_state.png" width="300" />
  <img src="assets/lorenz_control.png" width="300" /> 
</p>

### With control
If we apply data-driven real-time closed loop control, it can be stabilized at an unstable fixed point (near the center of the butterfly wing).

<p align="center">
  <img src="assets/lorenz_state_controlled.png" width="300" />
  <img src="assets/lorenz_control_controlled.png" width="300" /> 
</p>

## Highlights
Here are some hightlights about this algorithm, and for more detail refer to this [paper](https://epubs.siam.org/doi/pdf/10.1137/18M1192329)

<<<<<<< HEAD
- Efficient data-driven online linear/nonlinear model learning (system identification). Any nonlinear and/or time-varying system is locally linear, as long as the model is updated in real-time wrt to new measurements.
=======
- Efficient adaptive online linear/nonlinear model learning (system identification). Any nonlinear and/or time-varying system is locally linear, as long as the model is updated in real-time wrt to new measurements.
>>>>>>> afe07e4b
- It finds the exact optimal solution (in the sense of least square error), without any approximation (unlike stochastic gradient descent). 
- It achieves theoretical optimal time and space complexity. 
- The time complexity (flops for one iteration) is O(n^2), where n is state dimension. This is much faster than standard algorithm O(n^2 * t), where t is the current time step (number of measurements). In online applications, t >> n and essentially will go to infinity.
- The space complexity is O(n^2), which is far more efficient than standard algorithm O(n * t) (t >> n).
- A weighting factor (in (0, 1]) can be used to place more weight on recent data, thus making the model more adaptive.
- This local model can be used for short-horizon prediction and data-driven real-time closed loop control.
- It has been successfully applied to flow separation control problem, and achived real-time closed loop control. See this [paper](https://doi.org/10.1017/jfm.2020.546) for details.

## Online model learning algorithm description
This is a brief introduction to the algorithm. For full technical details, see this [paper](https://epubs.siam.org/doi/pdf/10.1137/18M1192329), and chapter 3 and chapter 7 of this [PhD thesis](http://arks.princeton.edu/ark:/88435/dsp0108612r49q).

### Unknown dynamical system
Suppose we have a (discrete) nonlinear and/or time-varying [dynamical system](https://en.wikipedia.org/wiki/State-space_representation), and the state space representation is
- x(t+1) = f(t, x(t), u(t))
- y(t) = g(t, x(t), u(t))

where t is (discrete) time, x(t) is state vector, u(t) is control (input) vector, y(t) is observation (output) vector. f(~, ~, ~) and g(~, ~, ~) are unknown vector-valued nonlinear functions.

- It is assumed that we have measurements x(i), u(i), y(i) for i = 0,1,...t. 
- However, we do not know functions f and g. 
- We aim to learn a model for the unknown dynamical system from measurement data up to time t.
- We want to the model to be updated efficiently in real-time as new measurement data becomes available.

### Online linear model learning
We would like to learn an adaptive [linear model](https://en.wikipedia.org/wiki/State-space_representation)
- x(t+1) = A x(t) + B u(t)
- y(t) = C x(t) + D u(t)

that fits/explains the observation optimally. By Taylor expansion approximation, any nonlinear and/or time-varying system is linear locally. There are many powerful tools for linear control, e.g, [Linear Quadratic Regulator](https://en.wikipedia.org/wiki/Linear%E2%80%93quadratic_regulator), [Kalman filter](https://en.wikipedia.org/wiki/Kalman_filter). However, to accurately approximate the original (unknown) dynamical system, we need to update this linear model efficiently in real-time whenever new measurement becomes available.

This problem can be formulated as an optimization problem, and at each time step t we need to solve a related but slightly different optimization problem. The optimal algorithm is achived through efficient reformulation of the problem. 

- `osysid.OnlineLinearModel` class implements the optimal algorithm.

### Online nonlinear model learning
If we need to fit a nonlinear model to the observed data, this algorithm also applies in this case. Keep in mind that linear adaptive model is good approximation as long as it is updated in real-time. Also, the choice of nonlinear form can be tricky. Based on Taylor expansion, if we add higher order nonlinearity (e.g., quadratic, cubic), the approximation can be more accurate. However, given the learned nonlinear model, it is still not easy to apply control.

In particular, we want to fit a nonlinear model of this form
- x(t+1) = F * phi(x(t), u(t))
- y(t) = G * psi(x(t), u(t))

where phi(~, ~) and psi(~, ~) are known vector-valued nonlinear functions (e.g, quadratic) that we specify, F and G are unknown matrices of proper size. 

- We aim to learn F and G from measurement data. 
- Notice that this model form is general, and encompass many systems such as Lorenze attractor, Logistic map, Auto-regressive model, polynomial systems.
- F and G can be updated efficiently in real-time when new data comes in.

This can also be formulated as the same optimization problem, and the same efficient algorithm works in this case.

- `osysid.OnlineModel` class implements the optimal algorithm.

## Use
### Install
Use pip
```
pip install osysid --upgrade
```

Manual install
```
git clone https://github.com/haozhg/osysid.git
cd osysid/
pip install -e .
```

### Tests
```
cd osysid/
python -m pytest .
```

### Demo
See `./demo` for python notebook to demo the algorithm for data-driven real-time closed loop control.
- `demo_lorenz.ipynb` shows control of [Lorenz attractor](https://en.wikipedia.org/wiki/Lorenz_system).
- `demo_online_linear_model.ipynb` shows control of an unstable linear time-varying system.

## Authors:
Hao Zhang 

## Reference
If you you used these algorithms or this python package in your work, please consider citing

```
Zhang, Hao, Clarence W. Rowley, Eric A. Deem, and Louis N. Cattafesta. 
"Online dynamic mode decomposition for time-varying systems." 
SIAM Journal on Applied Dynamical Systems 18, no. 3 (2019): 1586-1609.
```

BibTeX
```
@article{zhang2019online,
  title={Online dynamic mode decomposition for time-varying systems},
  author={Zhang, Hao and Rowley, Clarence W and Deem, Eric A and Cattafesta, Louis N},
  journal={SIAM Journal on Applied Dynamical Systems},
  volume={18},
  number={3},
  pages={1586--1609},
  year={2019},
  publisher={SIAM}
}
```

## Date created
April 2017

## License
MIT

If you want to use this package, but find license permission an issue, pls contact me at `haozhang at alumni dot princeton dot edu`.

## Issues
<<<<<<< HEAD
If there is any comment/suggestion, or if you find any bug, feel free to 
- create an issue [here](https://github.com/haozhg/osysid/issues), or
- fork this repo, and make changes, and create a pull request (merge from your fork to this repo)
=======
If there is any comment/suggestion, or if you find any bug, feel free to create an issue [here](https://github.com/haozhg/osysid/issues), and contact me by email.
>>>>>>> afe07e4b
<|MERGE_RESOLUTION|>--- conflicted
+++ resolved
@@ -1,9 +1,5 @@
 # osysid
-<<<<<<< HEAD
 A python package for efficient data-driven online model learning (system identification) and control
-=======
-A python package for efficient adaptive online linear/nonlinear model learning (system identification) and control
->>>>>>> afe07e4b
 
 To get started,
 ```
@@ -33,11 +29,7 @@
 ## Highlights
 Here are some hightlights about this algorithm, and for more detail refer to this [paper](https://epubs.siam.org/doi/pdf/10.1137/18M1192329)
 
-<<<<<<< HEAD
 - Efficient data-driven online linear/nonlinear model learning (system identification). Any nonlinear and/or time-varying system is locally linear, as long as the model is updated in real-time wrt to new measurements.
-=======
-- Efficient adaptive online linear/nonlinear model learning (system identification). Any nonlinear and/or time-varying system is locally linear, as long as the model is updated in real-time wrt to new measurements.
->>>>>>> afe07e4b
 - It finds the exact optimal solution (in the sense of least square error), without any approximation (unlike stochastic gradient descent). 
 - It achieves theoretical optimal time and space complexity. 
 - The time complexity (flops for one iteration) is O(n^2), where n is state dimension. This is much faster than standard algorithm O(n^2 * t), where t is the current time step (number of measurements). In online applications, t >> n and essentially will go to infinity.
@@ -149,10 +141,6 @@
 If you want to use this package, but find license permission an issue, pls contact me at `haozhang at alumni dot princeton dot edu`.
 
 ## Issues
-<<<<<<< HEAD
 If there is any comment/suggestion, or if you find any bug, feel free to 
 - create an issue [here](https://github.com/haozhg/osysid/issues), or
-- fork this repo, and make changes, and create a pull request (merge from your fork to this repo)
-=======
-If there is any comment/suggestion, or if you find any bug, feel free to create an issue [here](https://github.com/haozhg/osysid/issues), and contact me by email.
->>>>>>> afe07e4b
+- fork this repo, and make changes, and create a pull request (merge from your fork to this repo)